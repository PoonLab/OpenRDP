from itertools import combinations, product
import numpy as np
from scipy.stats import chi2_contingency
from scipy.stats import pearsonr
import copy
import sys

<<<<<<< HEAD
class node:
    """
    node class for UPGMA tree
    """
    def __init__(self, name=None, left=None, right=None, dist=0, p_dist=0, terminal=True):
        self.left = left
        self.right = right
        self.name = name
        self.dist = dist
        self.p_dist = p_dist # distance from parent node to this node
        self.terminal = terminal # is terminal branch 

        
def merge_breakpoints(raw_results):
=======

def merge_breakpoints(raw_results, max_pvalue=100):
>>>>>>> c9e696ca
    """
    took from siscan
    added max_pvalue clause
    """
    results_dict = {}
    results = []

    raw_results = sorted(raw_results)

    # Gather all regions with the same recombinant
    for i, bp in enumerate(raw_results):
        rec_name = raw_results[i][0]
        parents = tuple(sorted(raw_results[i][1]))
        key = (rec_name, parents)
        if key not in results_dict:
            results_dict[key] = []
        results_dict[key].append(raw_results[i][2:])

    # Merge any locations that overlap - eg [1, 5] and [3, 7] would become [1, 7]
    for key in results_dict:
        merged_regions = []
        for region in results_dict[key]:
            region = list(region)
            old_regions = list(results_dict[key])
            for region2 in old_regions:
                start = region[0]
                end = region[1]
                start2 = region2[0]
                end2 = region2[1]
                if start <= start2 <= end or start <= end2 <= end:
                    region[0] = min(start, start2)
                    region[1] = max(end, end2)
                    results_dict[key].remove(region2)
            merged_regions.append(region)

        # Output the results
        for region in merged_regions:
            rec_name = key[0]
            parents = key[1]
            start = region[0]
            end = region[1]
            p_value = region[2]
            results.append((rec_name, parents, start, end, p_value))

    return results


def read_fasta(handle):
    """
    Converts a FASTA formatted file to a tuple containing a list of headers and sequences
    :param handle: file stream for the FASTA file
    :return: tuple of headers (list) and sequences (list)
    """
    # Verifies file have the correct formatting
    if hasattr(handle, "seek"):
        found = False
        for line in handle:
            if line.startswith('>'):
                found = True
                break
        if not found:
            print(f"Error: Input {handle.name} does not appear to be in a FASTA format.")
            sys.exit(1)
        handle.seek(0)  # Reset pointer to beginning of file

    headers, seqs = [], []
    sequence, h = '', ''
    for line in handle:
        if line.startswith('>'):
            if len(sequence) > 0:
                headers.append(h)
                seqs.append(sequence)
                sequence = ''
            h = line.strip('>\t\n\r')
        else:
            sequence += line.strip('\n\r').upper()

    # Handle the last entry
    seqs.append(sequence)
    headers.append(h)
    return headers, seqs


def calculate_chi2(c_table):
    """
    Computes the chi-squared value and returns the chi-squared and p-value if the difference is significant
    :param c_table: a 2x2 contingency table
    :return: a tuple containing the chi-squared value and p-value
    """
    # Compute chi-squared value if the expected frequencies are valid
    if (c_table[0][0] > 0 and c_table[0][1] > 0) or (c_table[1][0] > 0 and c_table[1][1] > 0):

        chi2, p_value, _, _ = chi2_contingency(c_table)

        # Record only significant events
        return chi2, p_value

    return None, None


def reduce_to_unique_seqs(aln):
    """
    Remove identical sequences
    :param aln: list of aligned sequences
    :return: a list of unique sequences
    """
    return list(set(aln))


def percent_diff(s1, s2):
    s1_valid = (s1 == 'A') | (s1 == 'T') | (s1 == 'G') | (s1 == 'C')
    s2_valid = (s2 == 'A') | (s2 == 'T') | (s2 == 'G') | (s2 == 'C')
    valid = s1_valid & s2_valid
    diffs = np.sum(s1[valid] != s2[valid])
    num_valid = valid.sum()
    return diffs.sum() / num_valid if num_valid else 0


def jc_distance(s1, s2):
    """
    Calculate the pairwise Jukes-Cantor distance between 2 sequences
    :param s1: the first sequence
    :param s2: the second sequence
    :return: the pairwise JC69 distance between 2 sequences
    """
    p_dist = percent_diff(s1, s2)
    if p_dist >= 0.75:
        return 1
    return -0.75 * np.log(1 - (p_dist * 4 / 3)) if p_dist else 0


def find_parent(id1, id2, id3, root):
    """
    determine which of the two are the closest related

    id1, id2, id3: names of the sequences in the triplet
    root: root node of dendrogram

    return: two seq ids
    """
    d1 = find_dist(root, id1, id2)
    d2 = find_dist(root, id1, id3)
    d3 = find_dist(root, id2, id3)

    res = [(d1, id1, id2), (d2, id1, id3), (d3, id2, id3)]

    # return the two ids that are the smallest, these are the major parents
    # should probably clean this up
    return res[list(map(lambda x:x[0], res)).index(min(map(lambda x:x[0], res)))][1:]


def setup_upgma(seqs, names):
    """
    calculate the pairwise distance matrix for upgma and get list of tree nodes
    
    :param seqs: list of nucleotide sequence from import_data
    :param names: list of sequence names from import_data

    :return tree: list, nodes
    :return matrix: pairwise distance matrix where [y][x] is the two sequences indexed by tree
    """

    # get list of of ndoes, all are terminal with names of seuqences
    tree = [node(name=name) for name in names]
    matrix = [[0.000 for j in names] for i in names] # emtpy distance matrix with size of len(seq)

    for y, seq in enumerate(seqs):
        seq = np.array(seq)
        for x, seq2 in enumerate(seqs[y:]):
            x += y
            seq2 = np.array(seq2)

            matrix[y][x] = sum(seq!=seq2)


    matrix = np.array([np.array(row) for row in matrix])
    matrix += matrix.T
    return tree, matrix

def print_tree(n, indent=0):
    print('  ' * indent + f"{n.name} (dist={n.dist:.2f}, p_dist={n.p_dist:.2f})")
    if n.left: print_tree(n.left, indent + 1)
    if n.right: print_tree(n.right, indent + 1)

def recalculate_dist(matrix, pos1, pos2):
    """
    Recalculate the distance matrix after merging two clusters.

    Parameters:
    matrix (np.ndarray): Pairwise distance matrix.
    pos1 (int): Index of the first cluster
    pos2 (int): Index of the second cluster 

    Returns:
    np.ndarray: Updated distance matrix.
    """
    if pos1 > pos2:
        pos1, pos2 = pos2, pos1
    # Create a copy of the distance matrix
    new_dist_mat = matrix.copy()

    # Update distances for the merged cluster
    for i in range(len(matrix)):
        if i != pos1 and i != pos2:
            dist1 = matrix[pos1, i]
            dist2 = matrix[pos2, i]
            avg = (dist1 + dist2) / 2
            new_dist_mat[pos1, i] = avg
            new_dist_mat[i, pos1] = avg
    # Remove the row and column corresponding to pos2
    new_dist_mat = np.delete(new_dist_mat, pos2, axis=0)
    new_dist_mat = np.delete(new_dist_mat, pos2, axis=1)
    return new_dist_mat

def upgma(headers, matrix):
    """
    headers: list of node objects
    matrix: numpy 2D array of distances
    Returns: root node of the tree
    """
    if len(headers) == 1:
        return headers[0], matrix

    # Get closest pair
    (x, y), smallest = find_min(matrix)
    x, y = min(x, y), max(x, y)
    b_len = smallest / 2

    id1, id2 = headers[x], headers[y]

    # Create new node
    new = node(name=f"{id1.name};{id2.name}", left=id1, right=id2, dist=b_len, terminal=False)
    id1.p_dist = b_len - id1.dist
    id2.p_dist = b_len - id2.dist

    # Update headers
    headers[x] = new
    headers.pop(y)

    # Update distance matrix
    new_matrix = recalculate_dist(matrix, x, y)

    return upgma(headers, new_matrix)        
    
def find_min(matrix):
    smallest = np.inf
    ind = None
    for i in range(len(matrix)):
        for j in range(i + 1, len(matrix)):
            value = matrix[i][j]
            if value < smallest:
                smallest = value
                ind = (i, j)
    return ind, smallest


def find_dist(curr, n1, n2):
    
    if curr.terminal: # this is the last node
        if curr.name in (n1, n2):
            return curr.p_dist, True
        
        return 0, False
    
    # recursively traverse the tree
    l1, f1 = find_dist(curr.left, n1, n2)
    l2, f2 = find_dist(curr.right, n1, n2)

    # both terminal nodes are found, don't add distance upwards now
    if f1 and f2:
        return l1 + l2, True
    
    # if found only one, don't add otherside
    if f1:
        return l1 + curr.p_dist, True
    
    # other case
    if f2:
        return l2 + curr.p_dist, True

    # if this node contains no children/itself isn't the node we care about
    return 0, False

    

def all_items_equal(x):
    """
    Check if all items in a list are identical
    :param x: the list
    :return: True if all the items are identical, false otherwise
    """
    return x.count(x[0]) == len(x)


def identify_recombinant(trp, aln_pos):
    """
    Find the most likely recombinant sequence using the PhPr method described in the RDP5 documentation
    and Weiler GF (1998) Phylogenetic profiles: A graphical method for detecting genetic recombinations
    in homologous sequences. Mol Biol Evol 15: 326-335
    
    :param trp:  object of class Triplet
    :param aln_pos:  tuple, 
    :return: name of the recombinant sequence and the names of the parental sequences
    """
    upstream_dists = []
    downstream_dists = []

    # Get possible breakpoint locations
    for i in range(len(trp.names)):
        upstream_dists.append([])
        downstream_dists.append([])
        for j in range(len(trp.names)):
            if i != j:
                # Calculate pairwise Jukes-Cantor distances for regions upstream and downstream of breakpoint
                upstream_dists[i].append(jc_distance(trp.sequences[i][0: aln_pos[0]],
                                                     trp.sequences[j][0: aln_pos[0]]))
                downstream_dists[i].append(jc_distance(trp.sequences[i][aln_pos[1]: trp.sequences.shape[1]],
                                                       trp.sequences[j][aln_pos[1]: trp.sequences.shape[1]]))

    # Calculate Pearson's correlation coefficient for 2 lists
    r_coeff = [0, 0, 0]
    if all_items_equal(upstream_dists[0]) or all_items_equal(downstream_dists[0]):
        r_coeff[0] = float('NaN')
    elif all_items_equal(upstream_dists[1]) or all_items_equal(downstream_dists[1]):
        r_coeff[1] = float('NaN')
    elif all_items_equal(upstream_dists[2]) or all_items_equal(downstream_dists[2]):
        r_coeff[2] = float('NaN')

    else:
        r_coeff[0], _ = pearsonr(upstream_dists[0], downstream_dists[0])
        r_coeff[1], _ = pearsonr(upstream_dists[1], downstream_dists[1])
        r_coeff[2], _ = pearsonr(upstream_dists[2], downstream_dists[2])

    # Most likely recombinant sequence is sequence with lowest coefficient
    trp_names = copy.copy(trp.names)
    rec_name = trp_names.pop(np.argmin(r_coeff))
    p_names = trp_names

    return rec_name, p_names


class TripletGenerator:
    def __init__(self, alignment, seq_names, ref_align=None, ref_names=None):
        """
        :param alignment:  numpy.array, a character array of 'n' sequences
        :param seq_names:  list, sequence labels / names
        :param ref_align:  numpy.array, a character array of 'n' sequences
        :param ref_names:  list, reference labels / names
        """
        self.alignment = alignment
        self.seq_names = seq_names
        self.ref_align = ref_align
        self.ref_names = ref_names

        if isinstance(self.ref_align, np.ndarray):
            self.combinations = product(
                list(combinations(range(self.alignment.shape[0]), 1)),
                list(combinations(range(self.ref_align.shape[0]), 2))
            )  # Example: ((1,), (1, 2))
        else:
            self.combinations = combinations(
                range(self.alignment.shape[0]),  # number of "rows" (sequences)
            3)  # all combinations of three elements

    def __iter__(self):
        return self

    def __next__(self):
        return self.next()

    def next(self):
        idxs = next(self.combinations)

        if isinstance(self.ref_align, np.ndarray):
            query_idx = idxs[0]
            ref_idxs = idxs[1]
            seqs = np.take(self.alignment, query_idx, axis=0) # one row of query sequences
            refs = np.take(self.ref_align, ref_idxs, axis=0) # two rows of ref sequences
            seqs = np.concatenate((seqs, refs))
            names = [self.seq_names[i] for i in query_idx] + [self.ref_names[i] for i in ref_idxs]
        else:
            seqs = np.take(self.alignment, idxs, axis=0)
            names = [self.seq_names[i] for i in idxs]
            
        return Triplet(seqs, names, idxs)


class Triplet:
    def __init__(self, seqs, names, idxs=None):
        """
        :param seqs:  numpy.array
        """
        self.sequences = seqs
        self.names = names
        self.idxs = idxs
        self.poly_sites_align, self.poly_sites = self.remove_monomorphic_sites()
        self.info_sites_align, self.info_sites, self.uninfo_sites = self.remove_uninformative_sites()

    def get_sequence_name(self, trp_idx):
        return self.names[trp_idx]

    def get_seq_from_name(self, trp_name):
        for i, name in enumerate(self.names):
            if trp_name == name:
                return self.sequences[i]

    def get_triplets(self):
        return self.sequences

    def get_trp_names(self):
        return self.names

    def remove_uninformative_sites(self):
        """
        Remove sites that are all the same or all different, leaving 
        phylogenetically-informative sites.
        :return:  numpy.Array, alignment containing only informative sites
                  list, integer indices of informative sites in original alignment
                  list, integer indices of non-informative sites in original alignment
        """
        infor_sites = []
        uninfor_sites = []
        for i in range(self.sequences.shape[1]):
            col = self.sequences[:, i]
            if np.unique(col).shape[0] == 2:
                infor_sites.append(i)  # store index
            else:
                uninfor_sites.append(i)

        # Build "new alignment"
        new_aln = self.sequences[:, infor_sites]
        return new_aln, infor_sites, uninfor_sites

    def remove_monomorphic_sites(self):
        """
        Remove monomorphic sites
        :return: a tuple containing the polymorphic sites and the positions of polymorphic sites
        """
        poly_sites = []
        # Find positions of polymorphic sites
        for i in range(self.sequences.shape[1]):
            col = self.sequences[:, i]
            if not np.all(col == col[0]):
                # Record polymorphic sites because it seems shorter than
                poly_sites.append(i)

        # Build "new alignment"
        new_align = self.sequences[:, poly_sites]

        return new_align, poly_sites

    def get_win_size(self, offset, win_size, fixed_win_size, num_var_sites, frac_var_sites):
        """
        Sets the size (can be fixed or variable) of the sliding window
        :param offset: the step size
        """
        # Fixed window length
        if fixed_win_size:
            return win_size

        # User specified number of variable sites
        else:
            if len(self.poly_sites) > 1.5 * win_size:
                return round(0.75 * len(self.poly_sites))

            elif num_var_sites:
                curr = 0
                while curr < num_var_sites - 1:
                    curr += 1
                return self.poly_sites[curr] + offset

            # User specified proportion of variable sites
            else:
                num_var_sites = 1
                frac = 0
                while frac < frac_var_sites:
                    for var_site in self.poly_sites:
                        frac = num_var_sites / var_site
                        num_var_sites += 1
                return round(frac * num_var_sites)<|MERGE_RESOLUTION|>--- conflicted
+++ resolved
@@ -5,7 +5,6 @@
 import copy
 import sys
 
-<<<<<<< HEAD
 class node:
     """
     node class for UPGMA tree
@@ -20,10 +19,6 @@
 
         
 def merge_breakpoints(raw_results):
-=======
-
-def merge_breakpoints(raw_results, max_pvalue=100):
->>>>>>> c9e696ca
     """
     took from siscan
     added max_pvalue clause
