import copy
import multiprocessing
import random
import os
import h5py
import glob

import numpy as np
from scipy.spatial.distance import pdist
from .common import jc_distance, generate_triplets, Triplet


class Bootscan:
    def __init__(self, alignment, win_size=200, step_size=20, use_distances=True, num_replicates=100,
                 random_seed=3, cutoff=0.7, model='JC69', quiet=False, max_pvalue=0.05, settings=None,):
        if settings:
            self.set_options_from_config(settings)
            self.validate_options(alignment)
        else:
            self.win_size = win_size
            self.step_size = step_size
            self.use_distances = use_distances
            self.num_replicates = num_replicates
            self.random_seed = random_seed
            self.cutoff = cutoff
            self.model = model
            self.max_pvalue = max_pvalue
            self.np = os.cpu_count()

        self.align = alignment
        random.seed(self.random_seed)
        np.random.seed(self.random_seed)
        if not quiet:
            print('Starting Scanning Phase of Bootscan/Recscan')

        self.do_scanning_phase(alignment)

        if not quiet:
            print('Finished Scanning Phase of Bootscan/Recscan')

        self.raw_results = []
        self.results = []
        self.seq_names = None
        self.total_triplet_combinations = 0

    def set_options_from_config(self, settings):
        """
        Set the parameters of Bootscan from the  config file
        :param settings: a dictionary of settings
        """
        self.win_size = int(settings['win_size'])
        self.step_size = int(settings['step_size'])
        self.max_pvalue = abs(float(settings['max_pvalue']))
        self.num_replicates = int(settings['num_replicates'])
        self.random_seed = int(settings['random_seed'])
        self.cutoff = float(settings['cutoff_percentage'])
        self.np = int(settings['np'])

        if settings['scan'] == 'distances':
            self.use_distances = True

    def validate_options(self, alignment):
        """
        Check if the options from the config file are valid
        If the options are invalid, the default value will be used instead
        """
        if self.win_size < 0 or self.win_size > alignment.shape[1]:
            print("Invalid option for 'window_size'.\nUsing default value (200) instead.")
            self.win_size = 200

        if self.step_size < 0 or self.step_size >= self.win_size:
            print("Invalid option for 'step_size'.\nUsing default value (20) instead.")
            self.step_size = 20

        if self.num_replicates < 0:
            print("Invalid option for 'num_replicates'.\nUsing default value (100) instead.")
            self.num_replicates = 100

        if self.random_seed < 0:
            print("Invalid option for 'random_seed'.\nUsing default value (3) instead.")
            self.random_seed = 3

        if self.cutoff <= 0 or self.cutoff > 1:
            print("Invalid option for 'cutoff_percentage'.\nUsing default value (0.7) instead.")
            self.cutoff = 0.7

    def find_potential_events(self, pair1, pair2):
        # Loop over coordinates for peaks to high bootstrap support that alternates between two pairs
        putative_regions = []
        possible_start = False
        possible_region = False
        possible_end = False
        start = 0
        end = 0

        for val in range(len(pair1)):
            # Find regions of high bootstrap support in one sequence
            if pair1[val] >= self.cutoff and pair1[val + 1] > self.cutoff:
                possible_start = True
                start = val

            if possible_start:
                if pair2[val] < self.cutoff and pair2[val + 1] < self.cutoff:
                    possible_region = True

            if possible_region:
                if pair2[val] > self.cutoff:
                    possible_end = True
                    end = val

            if possible_end:
                putative_regions.append((start, end))

        return putative_regions

    def scan(self, i):
        window = self.align[:, i:i + self.win_size]
        # Make bootstrap replicates of alignment
        num_arrays = self.num_replicates
        array_shape = ((self.align.shape[0] - 1) * (self.align.shape[0]) //2,)
        dists = np.empty((num_arrays,) + array_shape, dtype=np.float16)
        np.random.seed(self.random_seed)
        random.seed(self.random_seed)
        for rep in range(self.num_replicates):
            # Shuffle columns with replacement
            rep_window = window[:, np.random.randint(0, window.shape[1], window.shape[1])]
<<<<<<< HEAD
            dist_mat = pdist(rep_window, jc_distance)
            dists[rep] = dist_mat

        with h5py.File('dist_mat_{}.h5'.format(i//self.step_size), 'w') as f:
            f.create_dataset('dist_mat_{}'.format(i//self.step_size), data=dists)

    def merge_h5py_files(self, src_file, dst_file):
        with h5py.File(src_file, 'r') as src, h5py.File(dst_file, 'a') as dst:
            src_items = list(src.items())
            for name, obj in src_items:
                dst.create_dataset(name, data=obj[()])
=======
            dist_mat = squareform(pdist(rep_window, jc_distance))

            """
            To be looked into for optimization
            """
            dists.append(dist_mat)

        return dists
>>>>>>> 786fba50

    def do_scanning_phase(self, align):
        """
        Perform scanning phase of the Bootscan/Recscan algorithm
        :param align: a n x m array of aligned sequences
        """
<<<<<<< HEAD

        # Remove previous .h5 files
        h5_files = glob.glob('*.h5')
        for file in h5_files:
            if os.path.exists(file):
                os.remove(file)

        with multiprocessing.Pool(self.np) as p:
            p.map(self.scan, range(0, align.shape[1], self.step_size))

        # Merge hdf5 files
        for i in range(self.align.shape[1] // self.step_size):
            self.merge_h5py_files('dist_mat_{}.h5'.format(i), 'dist_mat.h5')
=======
        with multiprocessing.Pool() as p:
            all_dists = p.map(self.scan, range(0, align.shape[1], self.step_size))
        return all_dists
>>>>>>> 786fba50

    def execute(self, arg):
        """
        Executes the exploratory version of the BOOTSCAN from RDP5 using the RECSCAN algorithm.
        :param triplet: a triplet object
        """
        (i, trp) = arg
        raw_results = []
        triplet = Triplet(self.align, self.seq_names, trp)

        print("Scanning triplet {} / {}".format(i, self.total_triplet_combinations))

        # Look at boostrap support for sequence pairs
<<<<<<< HEAD
        ab_support = [0] * (self.align.shape[1] // self.step_size)
        bc_support = [0] * (self.align.shape[1] // self.step_size)
        ac_support = [0] * (self.align.shape[1] // self.step_size)

        f = h5py.File('dist_mat.h5', 'r')

        for i in range(self.align.shape[1] // self.step_size):
=======
        ab_support = []
        bc_support = []
        ac_support = []

        """
        To be looked into for optimization
        """
        for dists in self.dists:
>>>>>>> 786fba50
            supports = []
            matrix = f['dist_mat_{}'.format(i)][:]
            for rep in range(self.num_replicates):
                dist_mat = matrix[rep]
                # Access pairwise distances for each pair
                ab_dist = dist_mat[int(triplet.idxs[0] * (self.align.shape[0] - 1) -
                                       (triplet.idxs[0] * (triplet.idxs[0] - 1)) / 2 +
                                       triplet.idxs[1] - triplet.idxs[0] - 1)]
                bc_dist = dist_mat[int(triplet.idxs[1] * (self.align.shape[0] - 1) -
                                       (triplet.idxs[1] * (triplet.idxs[1] - 1)) / 2 +
                                       triplet.idxs[2] - triplet.idxs[1] - 1)]
                ac_dist = dist_mat[int(triplet.idxs[0] * (self.align.shape[0] - 1) -
                                       (triplet.idxs[0] * (triplet.idxs[0] - 1)) / 2 +
                                       triplet.idxs[2] - triplet.idxs[0] - 1)]

                supports.append(np.argmin([ab_dist, bc_dist, ac_dist]))

            ab_support[i] = (np.sum(np.equal(supports, 0)) / self.num_replicates)
            bc_support[i] = (np.sum(np.equal(supports, 1)) / self.num_replicates)
            ac_support[i] = (np.sum(np.equal(supports, 2)) / self.num_replicates)

        f.close()

        supports = np.array([ab_support, bc_support, ac_support])
        supports_max = np.argmax(supports, axis=0)
        supports_thresh = supports > self.cutoff

        transition_window_locations = []
        for i in range(1, supports.shape[1] - self.step_size):
            if np.any(supports_thresh[:, i]):
                max1 = np.argmax(supports_thresh[:, i])
                if not supports_thresh[max1, i+1]:
                    for j in range(1, self.step_size):
                        max2 = supports_max[i+j]
                        if max2 != max1 and supports_thresh[max2, i+j]:
                            transition_window_locations.append(i)
                            transition_window_locations.append(i+j)
                            break

        # Identify areas where the bootstrap support alternates between two different sequence pairs
        transition_window_locations = [0] + transition_window_locations + [supports.shape[1] - 1]
        possible_regions = []
        groupings = ((0, 2), (0, 1), (1, 2))
        trps = (0, 1, 2)
        for rec_pot in range(3):
            for i in range(len(transition_window_locations) - 1):
                begin = transition_window_locations[i]
                end = transition_window_locations[i + 1]
                pair = supports_max[begin]
                if np.all(supports_thresh[pair, begin:end+1]) and pair in groupings[rec_pot]:
                    region = (rec_pot, (begin * self.step_size + self.win_size // 2, end * self.step_size + self.win_size // 2))
                    possible_regions.append(region)

        # Find p-value for regions
        for recomb_candidate, event in possible_regions:
            n = event[1] - event[0]

            if n > 0:
                l = self.align.shape[1]

                # m is the proportion of nts in common between either A or B and C in the recombinant region
                recomb_region_cand = triplet.sequences[recomb_candidate, event[0]: event[1]]
                other_seqs = triplet.sequences[trps[:recomb_candidate] + trps[recomb_candidate+1:], event[0]: event[1]]
                m = np.sum(np.any(recomb_region_cand == other_seqs, axis=0))

                # p is the proportion of nts in common between either A or B and C in the entire sequence
                recomb_region_cand = triplet.sequences[recomb_candidate, :]
                other_seqs = triplet.sequences[trps[:recomb_candidate] + trps[recomb_candidate + 1:], :]
                p = np.sum(np.any(recomb_region_cand == other_seqs, axis=0)) / l

                # Calculate p_value
                val = 0
                log_n_fact = np.sum(np.log(np.arange(1, n + 1)))  # Convert to log space to prevent integer overflow
                for i in range(m, n):
                    log_i_fact = np.sum(np.log(np.arange(1, i + 1)))
                    log_ni_fact = np.sum(np.log(np.arange(1, n - i + 1)))
                    if (log_i_fact + log_ni_fact) != 0:
                        val += np.math.exp(
                            (log_n_fact - (log_i_fact + log_ni_fact)) + np.log(p ** n) + np.log((1 - p) ** (n - i)))

                # Get potential recombinant and the parents
<<<<<<< HEAD
                trp_names = copy.copy(triplet.names)
                for i, name in enumerate(trp_names):
                    if i == recomb_candidate:
                        rec_name = trp_names.pop(i)
                        parents = trp_names
                        if val != 0.0:
                            raw_results.append((rec_name, parents, *event, val))

        return raw_results

    def execute_all(self, total_combinations, seq_names):
        self.seq_names = seq_names
        self.total_triplet_combinations = total_combinations
        with multiprocessing.Pool(self.np) as p:
            results = p.map(self.execute, enumerate(generate_triplets(self.align)))
=======
                if val != 0.0:
                    trp_names = copy.copy(triplet.names)
                    for i, name in enumerate(trp_names):
                        if i == recomb_candidate:
                            # rec_name = trp_names.pop(i)
                            rec_name = name
                            parents = tuple(trp_names[:i] + trp_names[i + 1:])
                            self.raw_results.append((rec_name, parents, *event, val))
>>>>>>> 786fba50

        self.raw_results = [l for res in results for l in res]

    def merge_breakpoints(self):
        """
        Merge overlapping breakpoint locations
        :return: list of breakpoint locations where overlapping intervals are merged
        """
        self.raw_results = sorted(self.raw_results)
        results_dict = {}
        results = []

        # Gather all regions with the same recombinant
        for i, bp in enumerate(self.raw_results):
            rec_name = self.raw_results[i][0]
            parents = tuple(sorted(self.raw_results[i][1]))
            key = (rec_name, parents)
            if key not in results_dict:
                results_dict[key] = []
            results_dict[key].append(self.raw_results[i][2:])

        # Merge any locations that overlap - eg [1, 5] and [3, 7] would become [1, 7]
        for key in results_dict:
            merged_regions = []

            regions = list(sorted(results_dict[key], reverse = True))
            while len(regions) != 0:
                region = regions.pop()
                merged = list(region)
                if len(regions) == 0:
                    merged_regions.append(merged)
                    break
                next_region = regions.pop()
                while merged[1] >= next_region[0]:
                    merged[1] = max(merged[1], next_region[1])
                    if len(regions) == 0: break
                    next_region = regions.pop()
                merged_regions.append(merged)
                regions.append(next_region)
            
            # for region in results_dict[key]:
            #     region = list(region)
            #     old_regions = list(results_dict[key])
            #     for region2 in old_regions:
            #         start = region[0]
            #         end = region[1]
            #         start2 = region2[0]
            #         end2 = region2[1]
            #         if start <= start2 <= end or start <= end2 <= end:
            #             region[0] = min(start,start2)
            #             region[1] = max(end, end2)
            #             results_dict[key].remove(region2)
            #     merged_regions.append(region)


            # Output the results
            for region in merged_regions:
                rec_name = key[0]
                parents = key[1]
                start = region[0]
                end = region[1]
                p_value = region[2]
                if p_value < self.max_pvalue:
                    results.append((rec_name, parents, start, end, p_value))
        return results<|MERGE_RESOLUTION|>--- conflicted
+++ resolved
@@ -124,35 +124,23 @@
         for rep in range(self.num_replicates):
             # Shuffle columns with replacement
             rep_window = window[:, np.random.randint(0, window.shape[1], window.shape[1])]
-<<<<<<< HEAD
             dist_mat = pdist(rep_window, jc_distance)
             dists[rep] = dist_mat
 
         with h5py.File('dist_mat_{}.h5'.format(i//self.step_size), 'w') as f:
             f.create_dataset('dist_mat_{}'.format(i//self.step_size), data=dists)
-
+    
     def merge_h5py_files(self, src_file, dst_file):
         with h5py.File(src_file, 'r') as src, h5py.File(dst_file, 'a') as dst:
             src_items = list(src.items())
             for name, obj in src_items:
                 dst.create_dataset(name, data=obj[()])
-=======
-            dist_mat = squareform(pdist(rep_window, jc_distance))
-
-            """
-            To be looked into for optimization
-            """
-            dists.append(dist_mat)
-
-        return dists
->>>>>>> 786fba50
 
     def do_scanning_phase(self, align):
         """
         Perform scanning phase of the Bootscan/Recscan algorithm
         :param align: a n x m array of aligned sequences
         """
-<<<<<<< HEAD
 
         # Remove previous .h5 files
         h5_files = glob.glob('*.h5')
@@ -166,11 +154,6 @@
         # Merge hdf5 files
         for i in range(self.align.shape[1] // self.step_size):
             self.merge_h5py_files('dist_mat_{}.h5'.format(i), 'dist_mat.h5')
-=======
-        with multiprocessing.Pool() as p:
-            all_dists = p.map(self.scan, range(0, align.shape[1], self.step_size))
-        return all_dists
->>>>>>> 786fba50
 
     def execute(self, arg):
         """
@@ -184,7 +167,6 @@
         print("Scanning triplet {} / {}".format(i, self.total_triplet_combinations))
 
         # Look at boostrap support for sequence pairs
-<<<<<<< HEAD
         ab_support = [0] * (self.align.shape[1] // self.step_size)
         bc_support = [0] * (self.align.shape[1] // self.step_size)
         ac_support = [0] * (self.align.shape[1] // self.step_size)
@@ -192,16 +174,6 @@
         f = h5py.File('dist_mat.h5', 'r')
 
         for i in range(self.align.shape[1] // self.step_size):
-=======
-        ab_support = []
-        bc_support = []
-        ac_support = []
-
-        """
-        To be looked into for optimization
-        """
-        for dists in self.dists:
->>>>>>> 786fba50
             supports = []
             matrix = f['dist_mat_{}'.format(i)][:]
             for rep in range(self.num_replicates):
@@ -283,23 +255,6 @@
                             (log_n_fact - (log_i_fact + log_ni_fact)) + np.log(p ** n) + np.log((1 - p) ** (n - i)))
 
                 # Get potential recombinant and the parents
-<<<<<<< HEAD
-                trp_names = copy.copy(triplet.names)
-                for i, name in enumerate(trp_names):
-                    if i == recomb_candidate:
-                        rec_name = trp_names.pop(i)
-                        parents = trp_names
-                        if val != 0.0:
-                            raw_results.append((rec_name, parents, *event, val))
-
-        return raw_results
-
-    def execute_all(self, total_combinations, seq_names):
-        self.seq_names = seq_names
-        self.total_triplet_combinations = total_combinations
-        with multiprocessing.Pool(self.np) as p:
-            results = p.map(self.execute, enumerate(generate_triplets(self.align)))
-=======
                 if val != 0.0:
                     trp_names = copy.copy(triplet.names)
                     for i, name in enumerate(trp_names):
@@ -307,10 +262,17 @@
                             # rec_name = trp_names.pop(i)
                             rec_name = name
                             parents = tuple(trp_names[:i] + trp_names[i + 1:])
-                            self.raw_results.append((rec_name, parents, *event, val))
->>>>>>> 786fba50
-
-        self.raw_results = [l for res in results for l in res]
+                            raw_results.append((rec_name, parents, *event, val))
+
+        return raw_results
+
+    def execute_all(self, total_combinations, seq_names):
+        self.seq_names = seq_names
+        self.total_triplet_combinations = total_combinations
+        with multiprocessing.Pool(self.np) as p:
+            results = p.map(self.execute, enumerate(generate_triplets(self.align)))
+
+        self.raw_results = [l for res in results for l in res] 
 
     def merge_breakpoints(self):
         """
