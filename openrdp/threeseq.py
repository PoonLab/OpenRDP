--- conflicted
+++ resolved
@@ -70,11 +70,7 @@
                 ps = [values[1], values[2]]
                 corr_p_value = values[10]  # Dunn-Sidak corrected p-value
 
-<<<<<<< HEAD
-                for loc in values[12:]:  # Breakpoint locations:
-=======
                 for loc in values[12:]:  # Breakpoint locations
->>>>>>> bb0ff39b
                     parts = loc.split(' & ')
                     # Take the widest interval 3Seq returns
                     start_pos = parts[0].split('-')
