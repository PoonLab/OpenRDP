--- conflicted
+++ resolved
@@ -6,14 +6,10 @@
 OpenRDP is **not** a replacement for [RDP](http://web.cbio.uct.ac.za/~darren/rdp.html).
 Our objective is to re-implement a subset of its functionality as a community resource &mdash; it was not feasible to reproduce the original program exactly and completely.
 
-<<<<<<< HEAD
 The developers of RDP, specifically [Darren Martin](http://www.idm.uct.ac.za/Darren_Martin), kindly provided the source code for the most recent version ([RDP5](https://academic.oup.com/ve/article/7/1/veaa087/6020281)) and permission to modify and redistribute this code.
 This program runs a suite of methods to detect recombination events by comparing a nucleotide sequence to other sequences in a multiple alignment.
 
-We have re-implemented its recombination detection methods in the [Python](https://python.org) programming language, with the exception of some of the standalone third-party binaries ([3Seq](https://mol.ax/software/3seq/) and [GENECONV](https://www.math.wustl.edu/~sawyer/geneconv/index.html)).
-=======
 We have re-implemented methods from RDP in the [Python](https://python.org) programming language, with the exception of some of the standalone third-party binaries ([3Seq](https://mol.ax/software/3seq/) and [GENECONV](https://www.math.wustl.edu/~sawyer/geneconv/index.html)).
->>>>>>> ca563a23
 [3Seq](https://mol.ax/software/3seq/) is released under the Creative Commons license ([CC BY-NC-SA 4.0](https://creativecommons.org/licenses/by-nc-sa/4.0/)), which restricts commerical use.
 Similarly, [GENECONV](https://www.math.wustl.edu/~sawyer/geneconv/index.html) is licensed for academic use and distribution, but commercial use is restricted.
 For your convenience, we package these binaries along with their respective licenses.
