# OpenRDP

OpenRDP is an open-source re-implementation of the [RDP](http://web.cbio.uct.ac.za/~darren/rdp.html) recombination detection program.
RDP is a widely popular program for detecting recombination in genetic sequences - however, it has only been available as Windows binaries.
The developers of RDP, specifically [Darren Martin](http://www.idm.uct.ac.za/Darren_Martin), kindly provided the source code for the most recent version ([RDP5](https://academic.oup.com/ve/article/7/1/veaa087/6020281)) and permission to modify and redistribute this code.
This program runs a suite of recombination detection methods to filter recombinant nucleotide sequences from a multiple sequence alignment; or to detect recombination breakpoints in a query sequence by comparing it against a reference set.

We have re-implemented most of this code in the [Python](https://python.org) programming language, with the exception of some of the standalone third-party binaries ([3Seq](https://mol.ax/software/3seq/) and [GENECONV](https://www.math.wustl.edu/~sawyer/geneconv/index.html)).
[3Seq](https://mol.ax/software/3seq/) is released under the Creative Commons license ([CC BY-NC-SA 4.0](https://creativecommons.org/licenses/by-nc-sa/4.0/)), which restricts commerical use.
Similarly, [GENECONV](https://www.math.wustl.edu/~sawyer/geneconv/index.html) is licensed for academic use and distribution, but commercial use is restricted.
For your convenience, we package these binaries along with their respective licenses.


## Dependencies 
* Python 3 (tested on version [3.8.10](https://www.python.org/downloads/release/python-3810/))
* `numpy` version [1.17.4](https://numpy.org/devdocs/release/1.17.4-notes.html) or later
* `scipy` version [1.5.0](https://docs.scipy.org/doc/scipy/reference/release.1.5.0.html) or later
* `h5py` version [3.8.0](https://docs.h5py.org/en/stable/build.html) or later


## Installation

1. Clone the OpenRDP repository:
```console
git clone https://github.com/PoonLab/OpenRDP
```
If you do not have `git` installed, you can [download a release](https://github.com/PoonLab/OpenRDP/releases).

2. Switch into the package directory (`cd OpenRDP`) and run the installation script using either:
```
sudo python3 setup.py install
```
if you have super-user privileges on the computer, or:
```
python3 setup.py install --user
```
to do a local (single user) install.

## Usage

### Command-line interface (CLI)

```console
art@Wernstrom OpenRDP % openrdp -h
usage: openrdp [-h] [-o OUTFILE] [-c CFG] [-m  [...]] [-q] infile

An open source implementation of RDP5.

positional arguments:
  infile                File containing sequence alignment (FASTA or CLUSTAL) format

options:
  -h, --help            show this help message and exit
  -o OUTFILE, --outfile OUTFILE
                        Path to write CSV output
  -c CFG, --cfg CFG     Path to file that contains parameters. Defaults to
                        default.ini.
  -m  [ ...], --methods  [ ...]
                        Space-delimited list of recombination methods to run.
                        Permitted values are: {geneconv bootscan maxchi siscan
                        chimaera threeseq rdp}. All methods are run if not specified.
  -q, --quiet           Hide progress messages
```


The simplest command will run all seven recombination detection methods under the default settings, and prints the results to the console:
```
openrdp <input FASTA>
```

You can specify a different [configuration file](https://docs.python.org/3/library/configparser.html#supported-ini-file-structure) using the `-c` flag.  For example:
```console
art@Wernstrom OpenRDP % openrdp -c openrdp/tests/test_cfg.ini openrdp/tests/test_neisseria.fasta
Loading configuration from openrdp/tests/test_cfg.ini
Starting 3Seq Analysis
Finished 3Seq Analysis
Starting GENECONV Analysis
Finished GENECONV Analysis
Setting up bootscan analysis...
Starting Scanning Phase of Bootscan/Recscan
Finished Scanning Phase of Bootscan/Recscan
Setting up maxchi analysis...
Setting up siscan analysis...
Setting up chimaera analysis...
Setting up rdp analysis...
Scanning triplet 1 / 4
Scanning triplet 0 / 4
Scanning triplet 2 / 4
Scanning triplet 3 / 4
Scanning triplet 1 / 4
Scanning triplet 2 / 4
Scanning triplet 3 / 4
Scanning triplet 4 / 4

Method          Start   End     Recombinant     Parent1 Parent2 Pvalue
------------------------------------------------------------------------
Geneconv        1       204     X64866          X64869  -       2.00E-05
Geneconv        151     195     X64860          X64869  -       2.10E-03
Geneconv        203     507     X64860          X64866  -       8.29E-03
Geneconv        539     759     X64860          X64866  -       1.54E-01
Geneconv        151     193     X64873          -       -       2.20E-02
Geneconv        56      170     X64860          -       -       2.73E-02
Bootscan        760     765     X64873          X64860  X64866  6.51E-02
MaxChi          439     482     X64860          X64866  X64869  4.04E-02
MaxChi          475     518     X64860          X64866  X64873  4.04E-02
MaxChi          475     518     X64860          X64869  X64873  4.04E-02
Siscan          2       45      X64860          X64866  X64869  7.64E-01
Siscan          2       45      X64860          X64866  X64873  7.49E-01
Siscan          2       45      X64860          X64869  X64873  7.64E-01
Siscan          2       45      X64866          X64869  X64873  7.65E-01
Chimaera        198     241     X64860          X64866  X64869  2.05E-02
Chimaera        179     265     X64866          X64869  X64873  4.70E-03
Chimaera        170     213     X64873          X64860  X64869  1.81E-03
3Seq            202     787     X64869          X64860  X64866  5.98E-10
3Seq            181     787     X64866          X64869  X64873  5.29E-06
RDP             6       504     X64860          X64866  X64869  6.87E-07
RDP             6       496     X64860          X64866  X64873  3.05E-02
RDP             6       479     X64860          X64869  X64873  3.40E-02
RDP             6       18      X64866          X64869  X64873  2.36E+01
```


### Using OpenRDP as a Python module 

<<<<<<< HEAD
OpenRDP can be used as a Python module.  In a typical workflow, we would start by creating an instance of the object class `Scanner`:
```python
>>> from openrdp import Scanner
>>> scanner = Scanner(cfg="tests/test_cfg.ini")
```
If we call `Scanner()` without any arguments, then it will use the default configuration file `default.ini`.

We can retrieve and modify the configuration as a `dict` object:
```python
>>> cfg = scanner.get_config()
>>> cfg
{'Geneconv': {'indels_as_polymorphisms': False, 'mismatch_penalty': 1, 'min_len': 1, 'min_poly': 2, 'min_score': 2, 'max_num': 1}, 'MaxChi': {'max_pvalue': '0.05', 'win_size': 40, 'strip_gaps': False, 'fixed_win_size': True, 'num_var_sites': 70, 'frac_var_sites': '0.1'}, 'Chimaera': {'max_pvalue': '0.05', 'win_size': 40, 'strip_gaps': False, 'fixed_win_size': True, 'num_var_sites': 70, 'frac_var_sites': '0.1'}, 'RDP': {'max_pvalue': '0.05', 'reference_sequence': 'None', 'window_size': 40, 'min_identity': 0, 'max_identity': 100}, 'Bootscan': {'max_pvalue': '0.1', 'win_size': 20, 'step_size': 5, 'num_replicates': 100, 'random_seed': 3, 'cutoff_percentage': '0.7', 'scan': 'distances', 'np': 2}, 'Siscan': {'max_pvalue': '0.8', 'win_size': 40, 'step_size': 5, 'strip_gaps': True, 'pvalue_perm_num': 1100, 'scan_perm_num': 100, 'random_seed': 3}}
>>> cfg["Siscan"]["win_size"] = 50
>>> scanner.set_config(cfg)
```

Next, we use `Scanner` to process a FASTA file by passing the path string:
```python
>>> results = scanner.run_scans("tests/test_neisseria.fasta")
```

This returns a `ScanResults` object that has a customized `__str__` attribute:
```python
>>> print(results)
=======
OpenRDP can be used as a Python module.  We load the main object class and initialize it with a configuration from a file:
```python
>>> from openrdp import Scanner
>>> scanner = Scanner("openrdp/tests/test_cfg.ini")
```

Note that calling an instance of Scanner with no arguments, *i.e.*, `Scanner()` loads the default package configuration file, `default.ini`.
We can also extract the configuration and modify specific settings:
```python
>>> cfg = scanner.get_config()
>>> cfg
{'Geneconv': {'indels_as_polymorphisms': False, 'mismatch_penalty': 1, 'min_len': 1, 'min_poly': 2, 'min_score': 2, 'max_num': 1}, 'MaxChi': {'max_pvalue': '0.05', 'win_size': 40, 'strip_gaps': False, 'fixed_win_size': True, 'num_var_sites': 70, 'frac_var_sites': '0.1'}, 'Chimaera': {'max_pvalue': '0.05', 'win_size': 40, 'strip_gaps': False, 'fixed_win_size': True, 'num_var_sites': 70, 'frac_var_sites': '0.1'}, 'RDP': {'max_pvalue': '0.05', 'reference_sequence': 'None', 'window_size': 40, 'min_identity': 0, 'max_identity': 100}, 'Bootscan': {'max_pvalue': '0.1', 'win_size': 20, 'step_size': 5, 'num_replicates': 100, 'random_seed': 3, 'cutoff_percentage': '0.7', 'scan': 'distances', 'np': 2}, 'Siscan': {'max_pvalue': '0.8', 'win_size': 40, 'step_size': 5, 'strip_gaps': True, 'pvalue_perm_num': 1100, 'scan_perm_num': 100, 'random_seed': 3}}
>>> cfg["Siscan"]["win_size"] = 50
>>> scanner.set_config(cfg)
```
>>>>>>> 417c87a6

The Scanner object has a `run_scans` method that takes the input file path as its only argument:
```python
>>> results = scanner.run_scans("openrdp/tests/test_neisseria.fasta")
```

Scanner returns an instance of the object class ScanResults, which has a custom `__str__` attribute:
```python
>>> print(results)
Method  	Start	End	Recombinant	Parent1	Parent2	Pvalue
------------------------------------------------------------------------
<<<<<<< HEAD
Geneconv        1       204     X64866          X64869  -       2.00E-05
Geneconv        151     195     X64860          X64869  -       2.10E-03
Geneconv        203     507     X64860          X64866  -       8.29E-03
Geneconv        539     759     X64860          X64866  -       1.54E-01
Geneconv        151     193     X64873          -       -       2.20E-02
Geneconv        56      170     X64860          -       -       2.73E-02
Bootscan        760     765     X64866          X64860  X64869  6.51E-02
MaxChi          475     518     X64860          X64866  X64869  4.04E-02
MaxChi          475     518     X64860          X64866  X64873  4.04E-02
MaxChi          439     482     X64860          X64869  X64873  4.04E-02
Siscan          2       55      X64860          X64866  X64869  7.52E-01
Siscan          2       55      X64860          X64866  X64873  7.67E-01
Siscan          2       55      X64860          X64869  X64873  7.65E-01
Siscan          2       55      X64866          X64869  X64873  7.65E-01
Chimaera        198     241     X64860          X64869  X64873  2.05E-02
Chimaera        170     213     X64866          X64860  X64873  1.81E-03
Chimaera        178     221     X64866          X64869  X64873  1.17E-02
3Seq            202     787     X64869          X64860  X64866  5.98E-10
3Seq            181     787     X64866          X64869  X64873  5.29E-06
RDP             6       15      X64860          X64866  X64869  3.11E+01
RDP             6       504     X64860          X64869  X64873  5.51E-07
RDP             36      481     X64866          X64869  X64873  1.89E-05
```

You can also write the results to a file in a CSV format:
```python
>>> with open("results.csv", 'w') as outfile:
...     results.write(outfile)
... 
```

`ScanResults` mimics some functionality of a `dict` object, so you can directly access specific results:
```python
>>> results.keys()
dict_keys(['geneconv', 'bootscan', 'maxchi', 'siscan', 'chimaera', 'threeseq', 'rdp'])
>>> results["geneconv"]
[{'start': 1, 'end': 204, 'recombinant': 'X64866', 'parent1': 'X64869', 'parent2': '-', 'pvalue': 2e-05}, {'start': 151, 'end': 195, 'recombinant': 'X64860', 'parent1': 'X64869', 'parent2': '-', 'pvalue': 0.0021}, {'start': 203, 'end': 507, 'recombinant': 'X64860', 'parent1': 'X64866', 'parent2': '-', 'pvalue': 0.00829}, {'start': 539, 'end': 759, 'recombinant': 'X64860', 'parent1': 'X64866', 'parent2': '-', 'pvalue': 0.15378}, {'start': 151, 'end': 193, 'recombinant': 'X64873', 'parent1': '-', 'parent2': '-', 'pvalue': 0.02202}, {'start': 56, 'end': 170, 'recombinant': 'X64860', 'parent1': '-', 'parent2': '-', 'pvalue': 0.02728}]
```
To directly access the `dict` object, use `ScanResults.dict`.
=======
Geneconv	1	204	X64866     	X64869 	-      	2.00E-05
Geneconv	151	195	X64860     	X64869 	-      	2.10E-03
Geneconv	203	507	X64860     	X64866 	-      	8.29E-03
Geneconv	539	759	X64860     	X64866 	-      	1.54E-01
Geneconv	151	193	X64873     	-      	-      	2.20E-02
Geneconv	56	170	X64860     	-      	-      	2.73E-02
Bootscan	760	765	X64866     	X64860 	X64869 	6.51E-02
MaxChi  	475	518	X64860     	X64866 	X64869 	4.04E-02
MaxChi  	475	518	X64860     	X64866 	X64873 	4.04E-02
MaxChi  	439	482	X64860     	X64869 	X64873 	4.04E-02
Siscan  	2	55	X64860     	X64866 	X64869 	7.52E-01
Siscan  	2	55	X64860     	X64866 	X64873 	7.67E-01
Siscan  	2	55	X64860     	X64869 	X64873 	7.65E-01
Siscan  	2	55	X64866     	X64869 	X64873 	7.65E-01
Chimaera	198	241	X64860     	X64869 	X64873 	2.05E-02
Chimaera	170	213	X64866     	X64860 	X64873 	1.81E-03
Chimaera	178	221	X64866     	X64869 	X64873 	1.17E-02
3Seq    	202	787	X64869     	X64860 	X64866 	5.98E-10
3Seq    	181	787	X64866     	X64869 	X64873 	5.29E-06
RDP     	6	15	X64860     	X64866 	X64869 	3.11E+01
RDP     	6	504	X64860     	X64869 	X64873 	5.51E-07
RDP     	36	481	X64866     	X64869 	X64873 	1.89E-05
```

This object also has a method to write CSV-formatted results to a file:
```python
>>> with open("results.csv", 'w') as outfile:
...     results.write(outfile)
...
```

A `ScanResults` object also behaves like a dictionary for accessing specific results, which are stored as a list of `dict` objects for each detection method:
```python
>>> list(results.keys())
['geneconv', 'bootscan', 'maxchi', 'siscan', 'chimaera', 'threeseq', 'rdp']
>>> results["geneconv"]
[{'start': 1, 'end': 204, 'recombinant': 'X64866', 'parent1': 'X64869', 'parent2': '-', 'pvalue': 2e-05}, {'start': 151, 'end': 195, 'recombinant': 'X64860', 'parent1': 'X64869', 'parent2': '-', 'pvalue': 0.0021}, {'start': 203, 'end': 507, 'recombinant': 'X64860', 'parent1': 'X64866', 'parent2': '-', 'pvalue': 0.00829}, {'start': 539, 'end': 759, 'recombinant': 'X64860', 'parent1': 'X64866', 'parent2': '-', 'pvalue': 0.15378}, {'start': 151, 'end': 193, 'recombinant': 'X64873', 'parent1': '-', 'parent2': '-', 'pvalue': 0.02202}, {'start': 56, 'end': 170, 'recombinant': 'X64860', 'parent1': '-', 'parent2': '-', 'pvalue': 0.02728}]
```
The actual dictionary can be accessed from `ScanResults.dict`.
>>>>>>> 417c87a6
<|MERGE_RESOLUTION|>--- conflicted
+++ resolved
@@ -70,7 +70,7 @@
 
 You can specify a different [configuration file](https://docs.python.org/3/library/configparser.html#supported-ini-file-structure) using the `-c` flag.  For example:
 ```console
-art@Wernstrom OpenRDP % openrdp -c openrdp/tests/test_cfg.ini openrdp/tests/test_neisseria.fasta
+art@Wernstrom OpenRDP % openrdp -c tests/test_cfg.ini tests/test_neisseria.fasta
 Loading configuration from openrdp/tests/test_cfg.ini
 Starting 3Seq Analysis
 Finished 3Seq Analysis
@@ -122,15 +122,13 @@
 
 ### Using OpenRDP as a Python module 
 
-<<<<<<< HEAD
 OpenRDP can be used as a Python module.  In a typical workflow, we would start by creating an instance of the object class `Scanner`:
 ```python
 >>> from openrdp import Scanner
 >>> scanner = Scanner(cfg="tests/test_cfg.ini")
 ```
-If we call `Scanner()` without any arguments, then it will use the default configuration file `default.ini`.
-
-We can retrieve and modify the configuration as a `dict` object:
+Calling an instance of Scanner with no arguments, *i.e.*, `Scanner()` loads the default package configuration file, `default.ini`.
+We can also extract the configuration and modify specific settings:
 ```python
 >>> cfg = scanner.get_config()
 >>> cfg
@@ -139,35 +137,9 @@
 >>> scanner.set_config(cfg)
 ```
 
-Next, we use `Scanner` to process a FASTA file by passing the path string:
+The Scanner object has a `run_scans` method that takes the input file path as its only argument:
 ```python
 >>> results = scanner.run_scans("tests/test_neisseria.fasta")
-```
-
-This returns a `ScanResults` object that has a customized `__str__` attribute:
-```python
->>> print(results)
-=======
-OpenRDP can be used as a Python module.  We load the main object class and initialize it with a configuration from a file:
-```python
->>> from openrdp import Scanner
->>> scanner = Scanner("openrdp/tests/test_cfg.ini")
-```
-
-Note that calling an instance of Scanner with no arguments, *i.e.*, `Scanner()` loads the default package configuration file, `default.ini`.
-We can also extract the configuration and modify specific settings:
-```python
->>> cfg = scanner.get_config()
->>> cfg
-{'Geneconv': {'indels_as_polymorphisms': False, 'mismatch_penalty': 1, 'min_len': 1, 'min_poly': 2, 'min_score': 2, 'max_num': 1}, 'MaxChi': {'max_pvalue': '0.05', 'win_size': 40, 'strip_gaps': False, 'fixed_win_size': True, 'num_var_sites': 70, 'frac_var_sites': '0.1'}, 'Chimaera': {'max_pvalue': '0.05', 'win_size': 40, 'strip_gaps': False, 'fixed_win_size': True, 'num_var_sites': 70, 'frac_var_sites': '0.1'}, 'RDP': {'max_pvalue': '0.05', 'reference_sequence': 'None', 'window_size': 40, 'min_identity': 0, 'max_identity': 100}, 'Bootscan': {'max_pvalue': '0.1', 'win_size': 20, 'step_size': 5, 'num_replicates': 100, 'random_seed': 3, 'cutoff_percentage': '0.7', 'scan': 'distances', 'np': 2}, 'Siscan': {'max_pvalue': '0.8', 'win_size': 40, 'step_size': 5, 'strip_gaps': True, 'pvalue_perm_num': 1100, 'scan_perm_num': 100, 'random_seed': 3}}
->>> cfg["Siscan"]["win_size"] = 50
->>> scanner.set_config(cfg)
-```
->>>>>>> 417c87a6
-
-The Scanner object has a `run_scans` method that takes the input file path as its only argument:
-```python
->>> results = scanner.run_scans("openrdp/tests/test_neisseria.fasta")
 ```
 
 Scanner returns an instance of the object class ScanResults, which has a custom `__str__` attribute:
@@ -175,47 +147,6 @@
 >>> print(results)
 Method  	Start	End	Recombinant	Parent1	Parent2	Pvalue
 ------------------------------------------------------------------------
-<<<<<<< HEAD
-Geneconv        1       204     X64866          X64869  -       2.00E-05
-Geneconv        151     195     X64860          X64869  -       2.10E-03
-Geneconv        203     507     X64860          X64866  -       8.29E-03
-Geneconv        539     759     X64860          X64866  -       1.54E-01
-Geneconv        151     193     X64873          -       -       2.20E-02
-Geneconv        56      170     X64860          -       -       2.73E-02
-Bootscan        760     765     X64866          X64860  X64869  6.51E-02
-MaxChi          475     518     X64860          X64866  X64869  4.04E-02
-MaxChi          475     518     X64860          X64866  X64873  4.04E-02
-MaxChi          439     482     X64860          X64869  X64873  4.04E-02
-Siscan          2       55      X64860          X64866  X64869  7.52E-01
-Siscan          2       55      X64860          X64866  X64873  7.67E-01
-Siscan          2       55      X64860          X64869  X64873  7.65E-01
-Siscan          2       55      X64866          X64869  X64873  7.65E-01
-Chimaera        198     241     X64860          X64869  X64873  2.05E-02
-Chimaera        170     213     X64866          X64860  X64873  1.81E-03
-Chimaera        178     221     X64866          X64869  X64873  1.17E-02
-3Seq            202     787     X64869          X64860  X64866  5.98E-10
-3Seq            181     787     X64866          X64869  X64873  5.29E-06
-RDP             6       15      X64860          X64866  X64869  3.11E+01
-RDP             6       504     X64860          X64869  X64873  5.51E-07
-RDP             36      481     X64866          X64869  X64873  1.89E-05
-```
-
-You can also write the results to a file in a CSV format:
-```python
->>> with open("results.csv", 'w') as outfile:
-...     results.write(outfile)
-... 
-```
-
-`ScanResults` mimics some functionality of a `dict` object, so you can directly access specific results:
-```python
->>> results.keys()
-dict_keys(['geneconv', 'bootscan', 'maxchi', 'siscan', 'chimaera', 'threeseq', 'rdp'])
->>> results["geneconv"]
-[{'start': 1, 'end': 204, 'recombinant': 'X64866', 'parent1': 'X64869', 'parent2': '-', 'pvalue': 2e-05}, {'start': 151, 'end': 195, 'recombinant': 'X64860', 'parent1': 'X64869', 'parent2': '-', 'pvalue': 0.0021}, {'start': 203, 'end': 507, 'recombinant': 'X64860', 'parent1': 'X64866', 'parent2': '-', 'pvalue': 0.00829}, {'start': 539, 'end': 759, 'recombinant': 'X64860', 'parent1': 'X64866', 'parent2': '-', 'pvalue': 0.15378}, {'start': 151, 'end': 193, 'recombinant': 'X64873', 'parent1': '-', 'parent2': '-', 'pvalue': 0.02202}, {'start': 56, 'end': 170, 'recombinant': 'X64860', 'parent1': '-', 'parent2': '-', 'pvalue': 0.02728}]
-```
-To directly access the `dict` object, use `ScanResults.dict`.
-=======
 Geneconv	1	204	X64866     	X64869 	-      	2.00E-05
 Geneconv	151	195	X64860     	X64869 	-      	2.10E-03
 Geneconv	203	507	X64860     	X64866 	-      	8.29E-03
@@ -255,4 +186,3 @@
 [{'start': 1, 'end': 204, 'recombinant': 'X64866', 'parent1': 'X64869', 'parent2': '-', 'pvalue': 2e-05}, {'start': 151, 'end': 195, 'recombinant': 'X64860', 'parent1': 'X64869', 'parent2': '-', 'pvalue': 0.0021}, {'start': 203, 'end': 507, 'recombinant': 'X64860', 'parent1': 'X64866', 'parent2': '-', 'pvalue': 0.00829}, {'start': 539, 'end': 759, 'recombinant': 'X64860', 'parent1': 'X64866', 'parent2': '-', 'pvalue': 0.15378}, {'start': 151, 'end': 193, 'recombinant': 'X64873', 'parent1': '-', 'parent2': '-', 'pvalue': 0.02202}, {'start': 56, 'end': 170, 'recombinant': 'X64860', 'parent1': '-', 'parent2': '-', 'pvalue': 0.02728}]
 ```
 The actual dictionary can be accessed from `ScanResults.dict`.
->>>>>>> 417c87a6
